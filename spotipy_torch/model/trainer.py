--- conflicted
+++ resolved
@@ -19,28 +19,20 @@
 
 
 def _img_to_rgb_or_gray(x: torch.Tensor):
-    """  x.shape = C, H, W"""
+    """x.shape = C, H, W"""
     assert x.ndim == 3
-    n_channels = x.shape[0] 
-    if n_channels in (1,3):
-        return x 
+    n_channels = x.shape[0]
+    if n_channels in (1, 3):
+        return x
     elif n_channels == 2:
         return torch.cat((x[:1], x[1:], x[:1]), dim=0)
-    else: 
-        _cs = np.linspace(0,n_channels-1, 3).astype(int)
+    else:
+        _cs = np.linspace(0, n_channels - 1, 3).astype(int)
         return x[_cs]
-        
-    
+
 
 class SpotipyTrainingWrapper(pl.LightningModule):
-<<<<<<< HEAD
-    """Supervised spot detector using a multi-stage neural network as a backbone for
-    feature extraction followed by a Feature Pyramid Network (Lin et al., CVPR '17)
-    module to allow loss computation and optimization at different resolution levels.
-=======
-    """Lightning module that wraps a Spotipy model and handles the training stage.
->>>>>>> 0753cb89
-    """
+    """Lightning module that wraps a Spotipy model and handles the training stage."""
 
     def __init__(self, model, training_config: SpotipyTrainingConfig):
         """Initializes the SpotipyTrainingWrapper.
@@ -76,25 +68,20 @@
         return self.model(x)
 
     @staticmethod
-<<<<<<< HEAD
     def _wrap_loss(
         func: callable, pos_weight: float = 1.0, positive_threshold: float = 0.01
     ) -> callable:
-        """Wrap a loss function to add a weight to positive pixels."""
-
-=======
-    def _wrap_loss(func: callable, pos_weight: float=1.0, positive_threshold: float=0.01) -> callable:
         """Wrap a loss function to add a weight to positive pixels.
-        
+
         Args:
             func (callable): The loss function to be wrapped.
             pos_weight (float, optional): The weight to be added to positive pixels. Defaults to 1.0.
             positive_threshold (float, optional): The threshold to consider a pixel as positive. Defaults to 0.01.
-        
+
         Returns:
             callable: The wrapped loss function.
         """
->>>>>>> 0753cb89
+
         def _loss(y, target):
             loss = func(y, target)
             if pos_weight == 0:
@@ -107,10 +94,7 @@
 
         return _loss
 
-<<<<<<< HEAD
     def _loss_switcher(self, loss_kwargs: dict = {}) -> Tuple[callable]:
-=======
-    def _loss_switcher(self, loss_kwargs: dict={}) -> Tuple[callable]:
         """Helper function to switch between loss functions.
 
         Args:
@@ -119,7 +103,6 @@
         Returns:
             Tuple[callable]: The loss functions to be applied at different resolution levels (from highest to lowest).
         """
->>>>>>> 0753cb89
         loss_f_str = self.training_config.loss_f.lower()
         if loss_f_str == "bce":
             loss_cls = nn.BCEWithLogitsLoss
@@ -139,20 +122,7 @@
             for level in range(self.model._levels)
         )
 
-<<<<<<< HEAD
     def _common_step(self, batch):
-=======
-    def training_step(self, batch: torch.Tensor, batch_idx: int) -> torch.Tensor:
-        """Training step of the model.
-
-        Args:
-            batch (torch.Tensor): The batch of data.
-            batch_idx (int): The index of the batch.
-
-        Returns:
-            torch.Tensor: loss of the model for the given batch
-        """
->>>>>>> 0753cb89
         heatmap_lvs = [batch[f"heatmap_lv{lv}"] for lv in range(self.model._levels)]
         imgs = batch["img"]
 
@@ -187,6 +157,15 @@
         )
 
     def training_step(self, batch, batch_idx):
+        """Training step of the model.
+
+        Args:
+            batch (torch.Tensor): The batch of data.
+            batch_idx (int): The index of the batch.
+
+        Returns:
+            torch.Tensor: loss of the model for the given batch
+        """
         out = self._common_step(batch)
 
         self.log_dict(
@@ -202,10 +181,6 @@
         )
         return out["loss"]
 
-<<<<<<< HEAD
-    def validation_step(self, batch, batch_idx):
-        [batch[f"heatmap_lv{lv}"] for lv in range(self.model._levels)]
-=======
     def validation_step(self, batch, batch_idx) -> None:
         """Validation step of the model. Populates the lists of inputs, targets and outputs for logging when the validation epoch ends.
 
@@ -213,8 +188,7 @@
             batch (torch.Tensor): The batch of data.
             batch_idx (int): The index of the batch.
         """
-        heatmap_lvs = [batch[f"heatmap_lv{lv}"] for lv in range(self.model._levels)]
->>>>>>> 0753cb89
+        [batch[f"heatmap_lv{lv}"] for lv in range(self.model._levels)]
         img = batch["img"]
 
         out = self._common_step(batch)
@@ -246,7 +220,9 @@
         )
 
     def on_validation_epoch_end(self) -> None:
-<<<<<<< HEAD
+        """Called when the validation epoch ends.
+        Logs the F1 score and accuracy of the model on the validation set, as well as some sample images.
+        """
         valid_tgt_centers = [
             prob_to_points(t, exclude_border=False, min_distance=1)
             for t in self._valid_targets
@@ -261,14 +237,6 @@
             cutoff_distance=2 * self.training_config.sigma + 1,
             by_image=True,
         )
-=======
-        """Called when the validation epoch ends.
-           Logs the F1 score and accuracy of the model on the validation set, as well as some sample images.
-        """
-        valid_tgt_centers = [utils.prob_to_points(t, exclude_border=False, min_distance=1) for t in self._valid_targets]
-        valid_pred_centers = [utils.prob_to_points(p, exclude_border=False, min_distance=1) for p in self._valid_outputs]
-        stats = utils.points_matching_dataset(valid_tgt_centers, valid_pred_centers, cutoff_distance=2*self.training_config.sigma+1, by_image=True)
->>>>>>> 0753cb89
         val_f1, val_acc = stats.f1, stats.accuracy
         self.log_dict(
             {
@@ -289,14 +257,14 @@
         self._valid_flows.clear()
 
     def log_images(self):
-        """Helper function to log sample images according to different loggers (wandb and tensorboard).
-        """
+        """Helper function to log sample images according to different loggers (wandb and tensorboard)."""
         n_images_to_log = min(3, len(self._valid_inputs))
         if isinstance(self.logger, pl.loggers.WandbLogger):  # Wandb logger
             self.logger.log_image(
                 key="input",
                 images=[
-                    _img_to_rgb_or_gray(v).transpose(1, 2, 0) for v in self._valid_inputs[:n_images_to_log]
+                    _img_to_rgb_or_gray(v).transpose(1, 2, 0)
+                    for v in self._valid_inputs[:n_images_to_log]
                 ],
                 step=self.global_step,
             )
@@ -366,10 +334,10 @@
             raise NotImplementedError(
                 f"Optimizer {self.training_config.optimizer} not implemented."
             )
-        
-        out = dict(optimizer=optimizer) 
-        
-        if self.training_config.lr_reduce_patience>0:
+
+        out = dict(optimizer=optimizer)
+
+        if self.training_config.lr_reduce_patience > 0:
             scheduler = ReduceLROnPlateau(
                 optimizer,
                 factor=0.5,
@@ -379,23 +347,33 @@
                 cooldown=5,
                 verbose=True,
             )
-            out["lr_scheduler"] =  {
+            out["lr_scheduler"] = {
                 "scheduler": scheduler,
                 "monitor": "val_loss",
                 "interval": "epoch",
                 "frequency": 1,
-            } 
-        
+            }
+
         return out
 
-<<<<<<< HEAD
     def generate_dataloaders(
         self,
         train_ds: torch.utils.data.Dataset,
         val_ds: torch.utils.data.Dataset,
         num_train_samples: int = None,
         num_workers: int = 0,
-    ) -> torch.utils.data.DataLoader:
+    ) -> Tuple[torch.utils.data.DataLoader, torch.utils.data.DataLoader]:
+        """Generate the training and validation dataloaders according to the training configuration.
+
+        Args:
+            train_ds (torch.utils.data.Dataset): training dataset
+            val_ds (torch.utils.data.Dataset): validation dataset
+            num_train_samples (int, optional): number of training samples assumed to be in the training data. Useful to keep number of updates per epoch constant across different datasets. Defaults to None (len(train_ds)).
+            num_workers (int, optional): number of workers to use. Defaults to 0.
+
+        Returns:
+            Tuple[torch.utils.data.DataLoader, torch.utils.data.DataLoader]: training and validation dataloaders
+        """
         train_dl = torch.utils.data.DataLoader(
             train_ds,
             batch_size=self.training_config.batch_size,
@@ -404,24 +382,6 @@
             )
             if num_train_samples is not None
             else None,
-=======
-    def generate_dataloaders(self, train_ds: torch.utils.data.Dataset, val_ds: torch.utils.data.Dataset, num_train_samples:int=None, num_workers:int=0) -> Tuple[torch.utils.data.DataLoader, torch.utils.data.DataLoader]:
-        """Generate the training and validation dataloaders according to the training configuration.
-
-        Args:
-            train_ds (torch.utils.data.Dataset): training dataset
-            val_ds (torch.utils.data.Dataset): validation dataset
-            num_train_samples (int, optional): number of training samples assumed to be in the training data. Useful to keep number of updates per epoch constant across different datasets. Defaults to None (len(train_ds)).
-            num_workers (int, optional): number of workers to use. Defaults to 0.
-
-        Returns:
-            Tuple[torch.utils.data.DataLoader, torch.utils.data.DataLoader]: training and validation dataloaders 
-        """
-        train_dl = torch.utils.data.DataLoader(
-            train_ds,
-            batch_size=self.training_config.batch_size,
-            sampler=torch.utils.data.RandomSampler(train_ds, num_samples=num_train_samples, replacement=True) if num_train_samples is not None else None,
->>>>>>> 0753cb89
             shuffle=True if num_train_samples is None else False,
             num_workers=num_workers,
             pin_memory=True,
@@ -438,16 +398,16 @@
 
 # a model checkpoint that uses Spotipy.save() to save the model
 class SpotipyModelCheckpoint(pl.callbacks.Callback):
-<<<<<<< HEAD
+    """Callback to save the best model according to a given metric.
+    Uses Spotipy.save() to save the model for maximum flexibility.
+    """
+
     def __init__(
-        self, logdir, train_config: SpotipyTrainingConfig, monitor: str = "val_loss"
+        self,
+        logdir: Union[str, Path],
+        train_config: SpotipyTrainingConfig,
+        monitor: str = "val_loss",
     ):
-        self._logdir = Path(logdir)
-=======
-    """Callback to save the best model according to a given metric.
-       Uses Spotipy.save() to save the model for maximum flexibility.
-    """
-    def __init__(self, logdir: Union[str, Path], train_config: SpotipyTrainingConfig, monitor: str = "val_loss"):
         """
 
         Args:
@@ -456,7 +416,6 @@
             monitor (str, optional): metric to be minimized. Defaults to "val_loss".
         """
         self._logdir = Path(logdir) if isinstance(logdir, str) else logdir
->>>>>>> 0753cb89
         self._monitor = monitor
         self._best = float("inf")
         self._train_config = train_config
@@ -486,11 +445,7 @@
                 self._best = value
                 log.info(f"Saved best model with {self._monitor}={value:.3f}.")
                 pl_module.model.save(self._logdir, which="best")
-<<<<<<< HEAD
-
-    def on_train_end(self, trainer, pl_module):
-=======
-    
+
     def on_train_end(self, trainer: pl.Trainer, pl_module: pl.LightningModule):
         """Called when the training ends.
 
@@ -498,7 +453,6 @@
             trainer (pl.Trainer): lightning trainer object.
             pl_module (pl.LightningModule): lightning module object.
         """
->>>>>>> 0753cb89
         if trainer.is_global_zero:
             pl_module.model.optimize_threshold(
                 val_ds=trainer.val_dataloaders.dataset,
