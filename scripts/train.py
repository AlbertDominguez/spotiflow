--- conflicted
+++ resolved
@@ -11,114 +11,6 @@
 import configargparse
 import torch
 
-<<<<<<< HEAD
-parser = configargparse.ArgumentParser(
-    description="Train Spotipy model",
-    config_file_parser_class=configargparse.YAMLConfigFileParser,
-)
-parser.add("-c", "--config", required=False, is_config_file=True, help="Config file path")
-parser.add_argument("--data-dir", type=str, default="/data/spots/datasets/synthetic_clean", help="Path to the data directory")
-parser.add_argument("--save-dir", type=str, default="/data/spots/results/synthetic_clean/spotipy_torch_v2", help="Path to the save directory")
-parser.add_argument("--batch-size", type=int, default=4, help="Batch size")
-parser.add_argument("--num-epochs", type=int, default=200, help="Number of epochs to train for")
-parser.add_argument("--lr", type=float, default=3e-4, help="Learning rate")
-parser.add_argument("--pos-weight", type=float, default=10.0, help="Weight for pixels containing a spot for the highest resolution loss function")
-parser.add_argument("--backbone", type=str, default="unet", choices=["unet", "resnet"], help="Backbone to use")
-parser.add_argument("--levels", type=int, default=4, help="Number of levels in the model")
-parser.add_argument("--crop-size", type=int, default=512, help="Size of the crops")
-parser.add_argument("--sigma", type=float, default=1., help="Sigma for the gaussian kernel")
-parser.add_argument("--mode", type=str, choices=["direct", "fpn"], default="direct", help="Mode to use for the model")
-parser.add_argument("--initial-fmaps", type=int, default=32, help="Number of feature maps in the first layer")
-parser.add_argument("--wandb-user", type=str, default="albertdm99", help="Wandb user name")
-parser.add_argument("--wandb-project", type=str, default="spotipy", help="Wandb project name")
-parser.add_argument("--loss", type=str, choices=["bce", "mse", "smoothl1", "adawing"], default="bce", help="Loss function to use")
-parser.add_argument("--skip-logging", action="store_true", default=False, help="If given, won't log to any logger")
-parser.add_argument("--kernel-size", type=int, default=3, help="Convolution kernel size")
-parser.add_argument("--seed", type=int, default=42, help="Random seed")
-parser.add_argument("--convs-per-level", type=int, default=3, help="Number of convolutions per level")
-parser.add_argument("--dropout", type=float, default=0, help="Dropout probability")
-parser.add_argument("--augment-prob", type=float, default=0.5, help="Probability of applying an augmentation")
-parser.add_argument("--skip-bg-remover", action="store_true", default=False, help="If given, won't use a background remover module")
-parser.add_argument("--dry-run", action="store_true", default=False, help="If given, won't save any output files")
-parser.add_argument("--logger", type=str, choices=["none", "tensorboard", "wandb"], default="wandb", help="Logger to use. Unused if --skip-logging is set.")
-parser.add_argument("--smart-crop", action="store_true", default=False, help="If given, random cropping will prioritize crops containing points")
-args = parser.parse_args()
-
-
-pl.seed_everything(args.seed, workers=True)
-# random.seed(args.seed)
-# np.random.seed(args.seed)
-# torch.manual_seed(args.seed)
-# torch.cuda.manual_seed(args.seed)
-# torch.mps.manual_seed(args.seed)
-# torch.backends.cudnn.benchmark = False
-# torch.use_deterministic_algorithms(True)
-
-run_name = utils.get_run_name(args)
-
-assert 0. <= args.augment_prob <= 1., f"Augment probability must be between 0 and 1, got {args.augment_prob}!"
-
-augmenter = Pipeline()
-augmenter.add(transforms.Crop(probability=1., size=(args.crop_size, args.crop_size), smart=args.smart_crop))
-augmenter.add(transforms.FlipRot90(probability=args.augment_prob))
-augmenter.add(transforms.Rotation(probability=args.augment_prob, order=1))
-augmenter.add(transforms.IsotropicScale(probability=args.augment_prob, order=1, scaling_factor=(.5, 2.)))
-augmenter.add(transforms.GaussianNoise(probability=args.augment_prob, sigma=(0, 0.05)))
-augmenter.add(transforms.IntensityScaleShift(probability=args.augment_prob, scale=(0.5, 2.), shift=(-0.2, 0.2)))
-
-
-
-data_dir = Path(args.data_dir)
-assert data_dir.exists(), f"Data directory {data_dir} does not exist!"
-
-model_dir = Path(args.save_dir)/f"{run_name}"
-
-training_config = SpotipyTrainingConfig(
-    sigma=args.sigma,
-    crop_size=args.crop_size,
-    smart_crop=args.smart_crop,
-    loss_f=args.loss,
-    pos_weight=args.pos_weight,
-    lr=args.lr,
-    optimizer="adamw",
-    batch_size=args.batch_size,
-    num_epochs=args.num_epochs,
-)
-
-
-model_config = SpotipyModelConfig(
-    backbone=args.backbone,
-    in_channels=1,
-    out_channels=1,
-    initial_fmaps=args.initial_fmaps,
-    n_convs_per_level=args.convs_per_level,
-    downsample_factor=2,
-    kernel_size=args.kernel_size,
-    padding="same",
-    levels=args.levels,
-    mode=args.mode,
-    background_remover=not args.skip_bg_remover,
-    batch_norm=False,
-    dropout=args.dropout,
-)
-
-# Create model
-model = Spotipy(model_config)
-
-# model = torch.compile(model)
-
-callbacks = [
-    pl.callbacks.LearningRateMonitor(logging_interval="epoch"),
-]
-
-if not args.dry_run:
-    callbacks.append(
-        SpotipyModelCheckpoint(
-            model_dir,
-            training_config,
-            monitor="val_loss",
-        )
-=======
 def get_run_name(args: SimpleNamespace):
     name = f"{Path(args.data_dir).stem}"
     name += f"_{args.backbone}"
@@ -174,6 +66,8 @@
     parser.add_argument("--num-workers", type=int, default=8, help="Number of data workers")
     parser.add_argument("--lr", type=float, default=3e-4, help="Learning rate")
     parser.add_argument("--pos-weight", type=float, default=10.0, help="Weight for pixels containing a spot for the highest resolution loss function")
+    parser.add_argument("--smart-crop", action="store_true", default=False, help="If given, random cropping will prioritize crops containing points")
+    parser.add_argument("--num-train-samples", type=int, default=None, help="Number of training samples per epoch (use all if None)")
     # logging 
     parser.add_argument("--logger", type=str, choices=["none", "tensorboard", "wandb"], default="wandb", help="Logger to use. Unused if --skip-logging is set.")
     parser.add_argument("--wandb-user", type=str, default="albertdm99", help="Wandb user name")
@@ -195,7 +89,7 @@
     assert 0. <= args.augment_prob <= 1., f"Augment probability must be between 0 and 1, got {args.augment_prob}!"
 
     augmenter = Pipeline()
-    augmenter.add(transforms.Crop(probability=1., size=(args.crop_size, args.crop_size)))
+    augmenter.add(transforms.Crop(probability=1., size=(args.crop_size, args.crop_size), smart=args.smart_crop))
     augmenter.add(transforms.FlipRot90(probability=args.augment_prob))
     augmenter.add(transforms.Rotation(probability=args.augment_prob, order=1))
     augmenter.add(transforms.IsotropicScale(probability=args.augment_prob, order=1, scaling_factor=(.5, 2.)))
@@ -218,76 +112,16 @@
         loss_f=args.loss,
         pos_weight=args.pos_weight,
         lr=args.lr,
+        num_train_samples=args.num_train_samples,
+        smart_crop=args.smart_crop, 
         optimizer="adamw",
         batch_size=args.batch_size,
         num_epochs=args.num_epochs,
->>>>>>> 9dac7f55
-    )
-
-save_dir = Path(args.save_dir)/f"{run_name}"
-save_dir.mkdir(parents=True, exist_ok=True)
-
-<<<<<<< HEAD
-logger = None
-if not args.skip_logging:
-    if args.logger == "wandb":
-        logger = pl.loggers.WandbLogger(
-            name=run_name,
-            project=args.wandb_project,
-            entity=args.wandb_user,
-            save_dir=save_dir/"logs",
-            config=
-            {"model": vars(model_config),
-            "train": vars(training_config),
-            "data": str(args.data_dir),
-            "model_dir": str(model_dir)},
-        )
-        logger.watch(model, log_graph=False)
-    elif args.logger == "tensorboard":
-        logger = pl.loggers.TensorBoardLogger(
-            save_dir=save_dir/"logs",
-            name=run_name,
-        )
-    else:
-        print(f"Unknown logger {args.logger}! Will not log to any logger.")
-
-
-accelerator = "cuda" if torch.cuda.is_available() else "mps" if torch.backends.mps.is_available() else "cpu"
-
-print(model_config)
-print(training_config)
-
-train_ds = SpotsDataset.from_folder(
-    data_dir/"train",
-    downsample_factors=[2**lv for lv in range(model_config.levels)], # ! model.downsample_factors
-    augmenter=augmenter,
-    sigma=training_config.sigma,
-    mode="max",
-    normalizer=lambda img: utils.normalize(img, 1, 99.8)
-)
-
-val_ds = SpotsDataset.from_folder(
-    data_dir/"val",
-    downsample_factors=[2**lv for lv in range(model_config.levels)],
-    augmenter=None,
-    sigma=training_config.sigma,
-    mode="max",
-    normalizer=lambda img: utils.normalize(img, 1, 99.8),
-)
-
-# Train model
-model.fit(
-    train_ds,
-    val_ds,
-    training_config,
-    logger=logger,
-    accelerator=accelerator,
-    devices=1 if accelerator != "cpu" else "auto",
-    callbacks=callbacks,
-    deterministic=True,
-    benchmark=False,
-)
-=======
+    )
+
+    save_dir = Path(args.save_dir)/f"{run_name}"
+    save_dir.mkdir(parents=True, exist_ok=True)
+
     model_config = SpotipyModelConfig(
         backbone=args.backbone,
         in_channels=args.in_channels,
@@ -330,7 +164,7 @@
                 name=run_name,
                 project=args.wandb_project,
                 entity=args.wandb_user,
-                save_dir=Path(args.save_dir)/f"{run_name}"/"logs",
+                save_dir=save_dir/"logs",
                 config=
                 {"model": vars(model_config),
                 "train": vars(training_config),
@@ -385,5 +219,4 @@
         num_workers=args.num_workers,
         deterministic=True,
         benchmark=False,
-    )
->>>>>>> 9dac7f55
+    )